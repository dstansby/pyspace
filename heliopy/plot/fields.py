--- conflicted
+++ resolved
@@ -21,15 +21,6 @@
         The data must be a pandas DataFrame, with each independent variable
         in the columns.
     title : string, optional
-<<<<<<< HEAD
-        If specified, the given `title` is added to the top of the figure.
-
-    Returns
-    -------
-    axs : list
-        A list of matplotlib axes objects, corresponding to the subplots
-        created.
-=======
         If specified, the given `title` is added to the top of the figure
     sharelims : bool, optional
         If *True*, all joint distributions will share the same axis limits,
@@ -39,7 +30,12 @@
         If *False*, each distribution will automatically scale it's own axis.
 
         Default is *True*
->>>>>>> d741772d
+
+    Returns
+    -------
+    axs : list
+        A list of matplotlib axes objects, corresponding to the subplots
+        created.
 
     Examples
     --------
@@ -65,14 +61,6 @@
             if i < j:
                 axs[i, j].axis('off')
             else:
-<<<<<<< HEAD
-                axs[i, j].set_xlim(left=-plotlim, right=plotlim)
-                axs[i, j].set_aspect('equal')
-                axs[i, j].hexbin(data[labels[j]], data[labels[i + 1]],
-                                 extent=extent, mincnt=1,
-                                 cmap='gray_r',
-                                 bins='log', **kwargs)
-=======
                 if sharelims:
                     axs[i, j].set_xlim(left=-plotlim, right=plotlim)
                     axs[i, j].set_aspect('equal')
@@ -80,7 +68,6 @@
                                       extent=extent, mincnt=1,
                                       cmap='gray_r',
                                       bins='log')
->>>>>>> d741772d
                 if i == n - 1:
                     axs[i, j].set_xlabel(labels[j])
                 if j == 0:
