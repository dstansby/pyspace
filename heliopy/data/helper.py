--- conflicted
+++ resolved
@@ -167,7 +167,6 @@
                         ('particles cm^-3', u.cm**-3),
                         ('n/cc (from moments)', u.cm**-3),
                         ('n/cc (from fits)', u.cm**-3),
-<<<<<<< HEAD
                         ('#/cm3', u.cm**-3),
                         ('km/sec', u.km / u.s),
                         ('km/sec (from fits)', u.km / u.s),
@@ -180,17 +179,11 @@
                         ('Re (1min)', u.earthRad),
                         ('Re (1hr)', u.earthRad),
                         ('Degrees', u.deg),
-=======
-                        ('km/sec', u.km / u.s),
-                        ('km/sec (from fits)', u.km / u.s),
-                        ('km/sec (from moments)', u.km / u.s),
-                         ('deg_K', u.K),
+                        ('deg_K', u.K),
                         ('ionic charge', u.electron),
                         ('earth radii', u.earthRad),
                         ('Re', u.earthRad),
-                         ('Degrees', u.deg),
-                         ('Deg', u.deg),
->>>>>>> 79ecc3da
+                        ('Degrees', u.deg),
                         ('degrees', u.deg),
                         ('Deg', u.deg),
                         ('deg (from fits)', u.deg),
@@ -211,15 +204,11 @@
                         ('nT (1hr)', u.nT),
                         ('nT (>200)', u.nT),
                         ('msec', u.ms),
-<<<<<<< HEAD
                         ('milliseconds', u.ms),
                         ('ionic charge', ionic_charge),
                         ('#/cm2-ster-eV-sec',
                          1 / (u.cm**2 * u.sr * u.eV * u.s))])
                         ('1/(cm**2-s-sr-MeV)', (u.cm**2*u.s*u.sr*u.MeV)**-1),
-=======
-                        ('ionic charge', ionic_charge),
->>>>>>> 79ecc3da
                          # Note: the MeV/nuc is not consistent unit for astropy
                          ('MeV/nuc', u.MeV), 
                         ('1/(cm**2-s-sr-MeV)', (u.cm**2*u.s*u.sr*u.MeV)**-1),
