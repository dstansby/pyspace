--- conflicted
+++ resolved
@@ -44,6 +44,15 @@
     check_data_output_ts(data)
 
 
+def test_narrow_interval():
+    # Check that a narrow time interval downloads properly
+    starttime = datetime(2017, 7, 11, 22, 30)
+    endtime = datetime(2017, 7, 11, 22, 36)
+
+    data = mms.fpi_dis_moms(1, 'fast', starttime, endtime)
+    check_data_output(data)
+
+
 # Test xarrays as outputs
 @pytest.mark.parametrize("probe", probes)
 def test_fgm_xr(probe):
@@ -70,21 +79,6 @@
 
 
 @pytest.mark.parametrize("probe", probes)
-<<<<<<< HEAD
 def test_fpi_des_dist_xr(probe):
     data = mms.fpi_des_dist(probe, 'fast', starttime, endtime, want_xr=True)
-    check_data_output_xr(data)
-=======
-def test_fpi_des_dist(probe):
-    df = mms.fpi_des_dist(probe, 'fast', starttime, endtime)
-    check_data_output(df)
-
-
-def test_narrow_interval():
-    # Check that a narrow time interval downloads properly
-    starttime = datetime(2017, 7, 11, 22, 30)
-    endtime = datetime(2017, 7, 11, 22, 36)
-
-    data = mms.fpi_dis_moms(1, 'fast', starttime, endtime)
-    check_data_output(data)
->>>>>>> 5a9c1ea7
+    check_data_output_xr(data)