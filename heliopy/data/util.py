--- conflicted
+++ resolved
@@ -1,5 +1,6 @@
 """
 Utility functions for data downloading.
+
 **Note**: these methods are liable to change at any time.
 """
 import abc
@@ -40,6 +41,7 @@
     downloading a single dataset.
 
     The following methods must be implemented by sub-classes:
+
     - :meth:`Downloader.intervals()`: given a time interval, this
       method should split the interval up into sub-intervals. Each of these
       sub-intervals corresponds directly to a single file to download, store,
@@ -52,6 +54,7 @@
       that interval.
     - :meth:`Downloader.load_local_file()`: given an interval, load the local
       file and return a :class:`pandas.DataFrame` object containing the data.
+
     Attributes
     ----------
     units : dict
@@ -87,15 +90,11 @@
                 except NoDataError:
                     continue
 
-<<<<<<< HEAD
             data.append(self.load_local_file(interval, product_list))
-=======
-            data.append(self.load_local_file(interval))
             local_path_successful = local_path
->>>>>>> 5a9c1ea7
             if use_hdf:
                 data[-1].to_hdf(hdf_path, 'data', mode='w', format='f')
-        
+
         # Loaded all the data, now filter between times
         data = xr_timefilter(data, starttime, endtime)
 
@@ -111,12 +110,12 @@
             self.units = cdf_units(cdf, manual_units=self.units)
         if not hasattr(self, 'warn_missing_units'):
             self.warn_missing_units = True
-            if want_xr:
-                return units_xarray(
-                        data, self.units, warn_missing_units=self.warn_missing_units)
-            else:
-                return units_attach(
-                        data, self.units, warn_missing_units=self.warn_missing_units)
+	if want_xr:
+	    return units_xarray(
+	        data, self.units, warn_missing_units=self.warn_missing_units)
+	else:
+            return units_attach(
+                data, self.units, warn_missing_units=self.warn_missing_units)
 
     def local_path(self, interval):
         """
@@ -144,10 +143,12 @@
         The complete list of sub-intervals that cover a time range
         Each sub-interval is associated with a single file to be downloaded and
         read in.
+
         Parameters
         ----------
         starttime : datetime.datetime
         endtime : datetime.datetime
+
         Returns
         -------
         fnames : list of sunpy.time.TimeRange
@@ -158,11 +159,14 @@
     def fname(self, interval):
         """
         Return the filename to which the data is saved for a given interval.
+
         n.b. this does not in general have to be equal to the remote filename
         of the data.
+
         Parameters
         ----------
         interval : sunpy.time.TimeRange
+
         Returns
         -------
         fname : str
@@ -175,9 +179,11 @@
         """
         Local directory for a given interval. This is relative to the base
         HelioPy data directory.
+
         Parameters
         ----------
         interval : sunpy.time.TimeRange
+
         Returns
         -------
         dir : pathlib.Path
@@ -189,9 +195,11 @@
     def download(self, interval):
         """
         Download data for a given interval.
+
         Parameters
         ----------
         interval : sunpy.time.TimeRange
+
         Returns
         -------
         dl_path : pathlib.Path
@@ -203,9 +211,11 @@
     def load_local_file(self, interval):
         """
         Load local file for a given interval.
+
         Parameters
         ----------
         interval : sunpy.time.TimeRange
+
         Returns
         -------
         data : pandas.DataFrame
@@ -287,9 +297,12 @@
         - The local filename to download to
         - The remote filename
         - A file extension
+
         and downloads the remote file. The signature must be::
+
             def download_func(remote_base_url, local_base_dir,
                               directory, fname, remote_fname, extension)
+
         The function can also return the path of the file it downloaded,
         if this is different to the filename it is given. *download_func*
         can either silently do nothing if a given file is not available, or
@@ -299,6 +312,7 @@
     processing_func
         Function that takes an open CDF file or open plain text file,
         and returns a pandas DataFrame. The signature must be::
+
             def processing_func(file, **processing_kwargs)
 
     starttime : ~datetime.datetime
