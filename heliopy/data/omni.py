"""
Methods for importing data from the OMNI.
All data is publically available at
https://cdaweb.gsfc.nasa.gov/pub/data/omni.
"""
from collections import OrderedDict
from datetime import datetime, timedelta
import pathlib

import astropy.units as u
import numpy as np
import pandas as pd
<<<<<<< HEAD
import astropy.units as u
import datetime as dt
from collections import OrderedDict
import xarray as xr
import sunpy.time
=======
>>>>>>> 5a9c1ea7

from heliopy.data import util

omni_url = 'https://cdaweb.gsfc.nasa.gov/pub/data/omni/'


class _omniDownloader(util.Downloader):
    def __init__(self, units):
        self.units = units

    def intervals(self, starttime, endtime):
        return self.intervals_yearly(starttime, endtime)

    def fname(self, interval):
        year = interval.start.to_datetime().year
        return f'omni2_{year}.dat'

    def local_dir(self, interval):
        return pathlib.Path('omni')

    def download(self, interval):
        url = omni_url + '/low_res_omni'

        local_dir = self.local_path(interval).parent
        local_dir.mkdir(parents=True, exist_ok=True)
        fname = self.fname(interval)
        util._download_remote(url, fname, local_dir)

    def load_local_file(self, interval, product_list=None):
        names = ['Year', 'Decimal Day', 'Hour', 'Bartels Rotation Number',
                 'ID IMF Spacecraft', 'ID SW Plasma Spacecraft',
                 'points(IMF Average)', 'points(Plasma Average)',
                 '|B|', 'Magnitude of Avg Field Vector',
                 'Lat. Angle of Aver. Field Vector',
                 'Long. Angle of Aver. Field Vector', 'Bx GSE, GSM', 'By GSE',
                 'Bz GSE', 'By GSM', 'Bz GSM', 'sigma |B|', 'sigma B',
                 'sigma Bx', 'sigma By', 'sigma Bz', 'Proton Temperature',
                 'Proton Density', 'Plasma Flow Speed',
                 'Plasma Flow Long. Angle',
                 'Plasma Flow Lat. Angle', 'Na/Np', 'Flow Pressure', 'sigma T',
                 'sigma N', 'sigma V', 'sigma phi V', 'sigma theta V',
                 'sigma Na/Np', 'Electric Field', 'Plasma Beta',
                 'Alfven Mach Number', 'Kp', 'R', 'DST Index', 'AE Index',
                 'Proton Flux > 1MeV', 'Proton Flux > 2MeV',
                 'Proton Flux > 4MeV', 'Proton Flux > 10MeV',
                 'Proton Flux > 30MeV',
                 'Proton Flux > 60MeV', 'flag', 'ap index',
                 'f10.7 index', 'PC(N) index', 'AL index (Kyoto)',
                 'AU index (Kyoto)', 'Magnetosonic Mach No.']
        badvalues = [np.nan, np.nan, np.nan, 9999, 99, 99, 999, 999, 999.9,
                     999.9, 999.9, 999.9, 999.9, 999.9, 999.9, 999.9, 999.9,
                     999.9, 999.9,
                     999.9, 999.9, 999.9, 9999999., 999.9, 9999., 999.9, 999.9,
                     9.999, 99.99, 9999999., 999.9, 9999., 999.9, 999.9, 9.999,
                     999.99, 999.99, 999.9, 99, 999, 99999, 9999, 999999.99,
                     99999.99, 99999.99, 99999.99, 99999.99, 99999.99, np.nan,
                     999, 999.9, 999.9, 99999, 99999, 99.9]
        thisdata = pd.read_csv(self.local_path(interval), names=names,
                               delim_whitespace=True)
        for name, bad_value in zip(names, badvalues):
            if name in ['Year', 'Decimal Day', 'Hour']:
                continue
            thisdata[name] = thisdata[name].replace(bad_value, np.nan)
        year = thisdata['Year'][0]
        day_list = list(thisdata['Decimal Day'])
        hour_list = list(thisdata['Hour'])
        len_ = len(thisdata)
        time_index = self._convert_datetime(year, day_list, hour_list, len_)
        thisdata['Time'] = pd.to_datetime(time_index)
        thisdata = thisdata.set_index('Time')
        thisdata = thisdata.drop(['Year', 'Decimal Day', 'Hour'], axis=1)
        
        if product_list:
            prod_list = []
            for val in product_list:
                prod_list.append(val)
            thisdata = pd.DataFrame(thisdata,columns=prod_list)
            data = xr.DataArray(thisdata, coords = [time_index, prod_list], dims=['time', 'products'])
            data.attrs['Units']={}
            for product in prod_list:
                data.attrs['Units'][product] = self.units[product]
        else:
            thisdata = pd.DataFrame(thisdata)
            data = xr.Dataset({})
            for i, product in enumerate(thisdata.columns):
                data[product] = xr.DataArray(thisdata[product], 
                                coords = [time_index],
                                dims=['time'])
            data.attrs['Units'] = self.units        
        return data

    def _convert_datetime(self, year, day_list, hour_list, len_):
        datetime_index = []
        base_date = datetime(year, 1, 1, 0, 0, 0)
        for x in range(0, len_):
            time_delta = timedelta(days=day_list[x] - 1, hours=hour_list[x])
            datetime_index.append(base_date + time_delta)
        return datetime_index


def low(starttime, endtime, product_list=None, want_xr=False):
    """
    Import data from OMNI Web Interface.
    Parameters
    ----------
    starttime : datetime
        Interval start time.
    endtime : datetime
        Interval end time.
    Returns
    -------
        data : :class:`~sunpy.timeseries.TimeSeries`
    """
    sfu = u.def_unit('sfu', 10**-22 * u.m**-2 * u.Hz**-1)
    units = OrderedDict([('Bartels Rotation Number', u.dimensionless_unscaled),
                         ('ID IMF Spacecraft', u.dimensionless_unscaled),
                         ('ID SW Plasma Spacecraft', u.dimensionless_unscaled),
                         ('points(IMF Average)', u.dimensionless_unscaled),
                         ('points(Plasma Average)', u.dimensionless_unscaled),
                         ('|B|', u.nT),
                         ('Magnitude of Avg Field Vector', u.nT),
                         ('Lat. Angle of Aver. Field Vector', u.deg),
                         ('Long. Angle of Aver. Field Vector', u.deg),
                         ('Bx GSE, GSM', u.nT),
                         ('By GSE', u.nT),
                         ('Bz GSE', u.nT),
                         ('By GSM', u.nT),
                         ('Bz GSM', u.nT),
                         ('sigma |B|', u.nT),
                         ('sigma B', u.nT),
                         ('sigma Bx', u.nT),
                         ('sigma By', u.nT),
                         ('sigma Bz', u.nT),
                         ('Proton Temperature', u.K),
                         ('Proton Density', u.cm**-3),
                         ('Plasma Flow Speed', u.km / u.s),
                         ('Plasma Flow Long. Angle', u.deg),
                         ('Plasma Flow Lat. Angle', u.deg),
                         ('Na/Np', u.dimensionless_unscaled),
                         ('Flow Pressure', u.nPa),
                         ('sigma T', u.K),
                         ('sigma N', u.cm**-3),
                         ('sigma V', u.km / u.s),
                         ('sigma phi V', u.deg),
                         ('sigma theta V', u.deg),
                         ('sigma Na/Np', u.dimensionless_unscaled),
                         ('Electric Field', u.mV / u.m),
                         ('Plasma Beta', u.dimensionless_unscaled),
                         ('Alfven Mach Number', u.dimensionless_unscaled),
                         ('Kp', u.dimensionless_unscaled),
                         ('R', u.dimensionless_unscaled),
                         ('AE Index', u.nT),
                         ('DST Index', u.nT),
                         ('Proton Flux > 1MeV', u.cm**-2),
                         ('Proton Flux > 2MeV', u.cm**-2),
                         ('Proton Flux > 4MeV', u.cm**-2),
                         ('Proton Flux > 10MeV', u.cm**-2),
                         ('Proton Flux > 30MeV', u.cm**-2),
                         ('Proton Flux > 60MeV', u.cm**-2),
                         ('flag', u.dimensionless_unscaled),
                         ('ap index', u.nT),
                         ('PC(N) index', u.dimensionless_unscaled),
                         ('AL index (Kyoto)', u.nT),
                         ('AU index (Kyoto)', u.nT),
                         ('Magnetosonic Mach No.', u.dimensionless_unscaled),
                         ('f10.7 index', sfu)])
    downloader = _omniDownloader(units)
    return downloader.load(starttime, endtime, product_list, want_xr)<|MERGE_RESOLUTION|>--- conflicted
+++ resolved
@@ -1,5 +1,6 @@
 """
 Methods for importing data from the OMNI.
+
 All data is publically available at
 https://cdaweb.gsfc.nasa.gov/pub/data/omni.
 """
@@ -10,14 +11,7 @@
 import astropy.units as u
 import numpy as np
 import pandas as pd
-<<<<<<< HEAD
-import astropy.units as u
-import datetime as dt
-from collections import OrderedDict
 import xarray as xr
-import sunpy.time
-=======
->>>>>>> 5a9c1ea7
 
 from heliopy.data import util
 
@@ -121,12 +115,14 @@
 def low(starttime, endtime, product_list=None, want_xr=False):
     """
     Import data from OMNI Web Interface.
+
     Parameters
     ----------
     starttime : datetime
         Interval start time.
     endtime : datetime
         Interval end time.
+
     Returns
     -------
         data : :class:`~sunpy.timeseries.TimeSeries`
